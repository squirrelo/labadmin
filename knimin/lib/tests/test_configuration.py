--- conflicted
+++ resolved
@@ -42,11 +42,8 @@
 test_config = """[main]
 debug = True
 help_email = help@email.com
-<<<<<<< HEAD
 base_data_dir = /some/dir/path
-=======
 BASE_LOG_DIR = /tmp
->>>>>>> 280a35ad
 
 [postgres]
 user = test
