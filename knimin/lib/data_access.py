--- conflicted
+++ resolved
@@ -1470,7 +1470,6 @@
         """ Update ag_kit_barcodes table.
         """
         sql = """UPDATE  ag_kit_barcodes
-<<<<<<< HEAD
                  SET moldy = %s, overloaded = %s, other = %s,
                      other_text = %s, date_of_last_email = %s
                  WHERE barcode = %s"""
@@ -1491,14 +1490,6 @@
         where   barcode = %s"""
         self._con.execute(sql, [status, postmark, scan_date, biomass_remaining,
                                 sequencing_status, obsolete, barcode])
-=======
-                 SET moldy = %s, overloaded = %s, other = %s, other_text = %s,
-                     date_of_last_email = %s
-                 WHERE barcode = %s"""
-        r = self._con.execute(sql, [moldy, overloaded, other, other_text,
-                                    date_of_last_email, barcode])
-        r.close()
->>>>>>> f31e2855
 
     def search_participant_info(self, term):
         sql = """select   cast(ag_login_id as varchar(100)) as ag_login_id
