--- conflicted
+++ resolved
@@ -16,11 +16,7 @@
 
 from util import (make_valid_kit_ids, make_verification_code, make_passwd,
                   categorize_age, categorize_etoh, categorize_bmi, correct_age,
-<<<<<<< HEAD
-                  correct_bmi)
-=======
-                  fetch_url)
->>>>>>> d69d76cc
+                  fetch_url, correct_bmi)
 from constants import (md_lookup, month_int_lookup, month_str_lookup,
                        regions_by_state, blanks_values, season_lookup,
                        ebi_remove)
@@ -737,129 +733,6 @@
                     md[1][barcode]['COLLECTION_TIME'] = \
                         bc_info['sample_time'].strftime('%H:%M')
                 else:
-<<<<<<< HEAD
-                    md[1][barcode]['LATITUDE'] = 'Unspecified'
-                    md[1][barcode]['LONGITUDE'] = 'Unspecified'
-                    md[1][barcode]['ELEVATION'] = 'Unspecified'
-                    md[1][barcode]['STATE'] = 'Unspecified'
-                    md[1][barcode]['COUNTRY'] = 'Unspecified'
-                    # Store in dict so we don't geocode again
-                    zip_lookup[zipcode][country] = (
-                        'Unspecified', 'Unspecified', 'Unspecified',
-                        'Unspecified')
-
-            md[1][barcode]['SURVEY_ID'] = survey_lookup[barcode[:9]]
-            try:
-                md[1][barcode]['TAXON_ID'] = md_lookup[site]['TAXON_ID']
-            except KeyError:
-                raise KeyError("Unknown body site for barcode %s: %s" %
-                               (barcode, site))
-            except:
-                raise
-
-            md[1][barcode]['COMMON_NAME'] = md_lookup[site]['COMMON_NAME']
-            md[1][barcode]['COLLECTION_DATE'] = \
-                specific_info['sample_date'].strftime('%m/%d/%Y')
-
-            if specific_info['sample_time']:
-                md[1][barcode]['COLLECTION_TIME'] = \
-                    specific_info['sample_time'].strftime('%H:%M')
-            else:
-                # If no time data, show unspecified and default to midnight
-                md[1][barcode]['COLLECTION_TIME'] = 'Unspecified'
-                specific_info['sample_time'] = time(0, 0)
-
-            md[1][barcode]['COLLECTION_TIMESTAMP'] = datetime.combine(
-                specific_info['sample_date'],
-                specific_info['sample_time']).strftime('%m/%d/%Y %H:%M')
-            md[1][barcode]['ENV_MATERIAL'] = md_lookup[site]['ENV_MATTER']
-            md[1][barcode]['SCIENTIFIC_NAME'] = \
-                md_lookup[site]['SCIENTIFIC_NAME']
-            md[1][barcode]['SAMPLE_TYPE'] = md_lookup[site]['SAMPLE_TYPE']
-            md[1][barcode]['BODY_HABITAT'] = md_lookup[site]['BODY_HABITAT']
-            md[1][barcode]['BODY_SITE'] = md_lookup[site]['BODY_SITE']
-            md[1][barcode]['BODY_PRODUCT'] = md_lookup[site]['BODY_PRODUCT']
-            md[1][barcode]['DESCRIPTION'] = md_lookup[site]['DESCRIPTION']
-
-            participant_name = dupes_lookup.get(
-                md[1][barcode]['SURVEY_ID'],
-                specific_info['participant_name']).lower()
-
-            md[1][barcode]['HOST_SUBJECT_ID'] = sha512(
-                specific_info['ag_login_id'] + participant_name).hexdigest()
-            md[1][barcode]['PUBLIC'] = 'Yes'
-
-            # Add categorization columns
-            md[1][barcode]['ALCOHOL_CONSUMPTION'] = categorize_etoh(
-                md[1][barcode]['ALCOHOL_FREQUENCY'])
-            md[1][barcode]['BMI_CAT'] = categorize_bmi(
-                md[1][barcode]['BMI'])
-            md[1][barcode]['COLLECTION_SEASON'] = season_lookup[
-                specific_info['sample_date'].month]
-            state = md[1][barcode]['STATE']
-            try:
-                md[1][barcode]['CENSUS_REGION'] = \
-                    regions_by_state[state]['Census_1']
-                md[1][barcode]['ECONOMIC_REGION'] = \
-                    regions_by_state[state]['Economic']
-            except KeyError:
-                md[1][barcode]['CENSUS_REGION'] = 'Unspecified'
-                md[1][barcode]['ECONOMIC_REGION'] = 'Unspecified'
-            md[1][barcode]['SUBSET_AGE'] = \
-                19 < md[1][barcode]['AGE_YEARS'] < 70 and \
-                not md[1][barcode]['AGE_YEARS'] == 'Unspecified'
-            md[1][barcode]['SUBSET_DIABETES'] = \
-                (md[1][barcode]['DIABETES'] == 'I do not have this condition')
-            md[1][barcode]['SUBSET_IBD'] = \
-                md[1][barcode]['IBD'] == 'I do not have this condition'
-            md[1][barcode]['SUBSET_ANTIBIOTIC_HISTORY'] = \
-                (md[1][barcode]['ANTIBIOTIC_HISTORY'] ==
-                 'I have not taken antibiotics in the past year.')
-            md[1][barcode]['SUBSET_BMI'] = \
-                18.5 <= md[1][barcode]['BMI'] < 30 and \
-                not md[1][barcode]['BMI'] == 'Unspecified'
-            md[1][barcode]['BMI_CORRECTED'] = correct_bmi(
-                md[1][barcode]['BMI'])
-            md[1][barcode]['SUBSET_HEALTHY'] = all([
-                md[1][barcode]['SUBSET_AGE'],
-                md[1][barcode]['SUBSET_DIABETES'],
-                md[1][barcode]['SUBSET_IBD'],
-                md[1][barcode]['SUBSET_ANTIBIOTIC_HISTORY'],
-                md[1][barcode]['SUBSET_BMI']])
-            md[1][barcode]['COLLECTION_MONTH'] = month_str_lookup.get(
-                specific_info['sample_date'].month, 'Unspecified')
-            md[1][barcode]['AGE_CORRECTED'] = correct_age(
-                md[1][barcode]['AGE_YEARS'], md[1][barcode]['HEIGHT_CM'],
-                md[1][barcode]['WEIGHT_KG'],
-                md[1][barcode]['ALCOHOL_CONSUMPTION'])
-            md[1][barcode]['AGE_CAT'] = categorize_age(
-                md[1][barcode]['AGE_CORRECTED'])
-
-            # make sure conversions are done
-            if md[1][barcode]['WEIGHT_KG'] != 'Unspecified':
-                md[1][barcode]['WEIGHT_KG'] = int(md[1][barcode]['WEIGHT_KG'])
-            if md[1][barcode]['HEIGHT_CM'] != 'Unspecified':
-                md[1][barcode]['HEIGHT_CM'] = int(md[1][barcode]['HEIGHT_CM'])
-            if md[1][barcode]['BMI'] != 'Unspecified':
-                md[1][barcode]['BMI'] = '%.2f' % md[1][barcode]['BMI']
-
-            # Get rid of columns not wanted for pulldown
-            if not full:
-                for col in ebi_remove:
-                    try:
-                        del md[1][barcode][col]
-                    except KeyError:
-                        # Column doesn't exist already for survey (retired),
-                        # so no removal needed
-                        pass
-
-            # Add the external surveys
-            if unknown_external:
-                md[1][barcode].update(external.get(md[1][barcode]['SURVEY_ID'],
-                                                   unknown_external))
-
-        return md
-=======
                     # If no time data, show unspecified and default to midnight
                     md[1][barcode]['COLLECTION_TIME'] = 'Unspecified'
                     bc_info['sample_time'] = time(0, 0)
@@ -890,6 +763,8 @@
                 md[1][barcode]['ALCOHOL_CONSUMPTION'] = categorize_etoh(
                     md[1][barcode]['ALCOHOL_FREQUENCY'])
                 md[1][barcode]['BMI_CAT'] = categorize_bmi(
+                    md[1][barcode]['BMI'])
+                md[1][barcode]['BMI_CORRECTED'] = correct_bmi(
                     md[1][barcode]['BMI'])
                 md[1][barcode]['COLLECTION_SEASON'] = season_lookup[
                     bc_info['sample_date'].month]
@@ -960,7 +835,6 @@
                 errors[barcode] = str(e)
                 del md[1][barcode]
         return md, errors
->>>>>>> d69d76cc
 
     def participant_names(self):
         """Retrieve the participant names for the given barcodes
